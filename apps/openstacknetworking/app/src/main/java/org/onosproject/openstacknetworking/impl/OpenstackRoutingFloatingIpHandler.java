/*
 * Copyright 2016-present Open Networking Foundation
 *
 * Licensed under the Apache License, Version 2.0 (the "License");
 * you may not use this file except in compliance with the License.
 * You may obtain a copy of the License at
 *
 *     http://www.apache.org/licenses/LICENSE-2.0
 *
 * Unless required by applicable law or agreed to in writing, software
 * distributed under the License is distributed on an "AS IS" BASIS,
 * WITHOUT WARRANTIES OR CONDITIONS OF ANY KIND, either express or implied.
 * See the License for the specific language governing permissions and
 * limitations under the License.
 */
package org.onosproject.openstacknetworking.impl;

import com.google.common.base.Strings;
import com.google.common.collect.ImmutableSet;
import com.google.common.collect.Sets;
import org.osgi.service.component.annotations.Activate;
import org.osgi.service.component.annotations.Component;
import org.osgi.service.component.annotations.Deactivate;
import org.osgi.service.component.annotations.Reference;
import org.osgi.service.component.annotations.ReferenceCardinality;
import org.onlab.packet.Ethernet;
import org.onlab.packet.IpAddress;
import org.onlab.packet.MacAddress;
import org.onlab.packet.VlanId;
import org.onosproject.cfg.ComponentConfigService;
import org.onosproject.cluster.ClusterService;
import org.onosproject.cluster.LeadershipService;
import org.onosproject.cluster.NodeId;
import org.onosproject.core.ApplicationId;
import org.onosproject.core.CoreService;
import org.onosproject.net.DeviceId;
import org.onosproject.net.device.DeviceService;
import org.onosproject.net.flow.DefaultTrafficSelector;
import org.onosproject.net.flow.DefaultTrafficTreatment;
import org.onosproject.net.flow.TrafficSelector;
import org.onosproject.net.flow.TrafficTreatment;
import org.onosproject.openstacknetworking.api.Constants;
import org.onosproject.openstacknetworking.api.ExternalPeerRouter;
import org.onosproject.openstacknetworking.api.InstancePort;
import org.onosproject.openstacknetworking.api.InstancePortAdminService;
import org.onosproject.openstacknetworking.api.InstancePortEvent;
import org.onosproject.openstacknetworking.api.InstancePortListener;
import org.onosproject.openstacknetworking.api.OpenstackFlowRuleService;
import org.onosproject.openstacknetworking.api.OpenstackNetworkEvent;
import org.onosproject.openstacknetworking.api.OpenstackNetworkListener;
import org.onosproject.openstacknetworking.api.OpenstackNetworkService;
import org.onosproject.openstacknetworking.api.OpenstackRouterAdminService;
import org.onosproject.openstacknetworking.api.OpenstackRouterEvent;
import org.onosproject.openstacknetworking.api.OpenstackRouterListener;
import org.onosproject.openstacknetworking.api.PreCommitPortService;
import org.onosproject.openstacknode.api.OpenstackNode;
import org.onosproject.openstacknode.api.OpenstackNodeEvent;
import org.onosproject.openstacknode.api.OpenstackNodeListener;
import org.onosproject.openstacknode.api.OpenstackNodeService;
import org.openstack4j.model.network.ExternalGateway;
import org.openstack4j.model.network.NetFloatingIP;
import org.openstack4j.model.network.Network;
import org.openstack4j.model.network.NetworkType;
import org.openstack4j.model.network.Port;
import org.openstack4j.model.network.Router;
import org.openstack4j.model.network.RouterInterface;
import org.openstack4j.model.network.Subnet;
import org.openstack4j.openstack.networking.domain.NeutronFloatingIP;
import org.slf4j.Logger;
import org.slf4j.LoggerFactory;

import java.util.Objects;
import java.util.Set;
import java.util.concurrent.ExecutorService;

import static java.util.concurrent.Executors.newSingleThreadExecutor;
import static org.onlab.util.Tools.groupedThreads;
import static org.onosproject.openstacknetworking.api.Constants.GW_COMMON_TABLE;
import static org.onosproject.openstacknetworking.api.Constants.OPENSTACK_NETWORKING_APP_ID;
import static org.onosproject.openstacknetworking.api.Constants.PRIORITY_EXTERNAL_FLOATING_ROUTING_RULE;
import static org.onosproject.openstacknetworking.api.Constants.PRIORITY_FLOATING_EXTERNAL;
import static org.onosproject.openstacknetworking.api.Constants.ROUTING_TABLE;
import static org.onosproject.openstacknetworking.api.InstancePort.State.REMOVE_PENDING;
import static org.onosproject.openstacknetworking.api.InstancePortEvent.Type.OPENSTACK_INSTANCE_MIGRATION_ENDED;
import static org.onosproject.openstacknetworking.api.InstancePortEvent.Type.OPENSTACK_INSTANCE_MIGRATION_STARTED;
import static org.onosproject.openstacknetworking.api.OpenstackNetworkEvent.Type.OPENSTACK_PORT_PRE_REMOVE;
import static org.onosproject.openstacknetworking.util.OpenstackNetworkingUtil.associatedFloatingIp;
import static org.onosproject.openstacknetworking.util.OpenstackNetworkingUtil.getGwByComputeDevId;
import static org.onosproject.openstacknetworking.util.OpenstackNetworkingUtil.getPropertyValueAsBoolean;
import static org.onosproject.openstacknetworking.util.OpenstackNetworkingUtil.isAssociatedWithVM;
import static org.onosproject.openstacknetworking.util.OpenstackNetworkingUtil.swapStaleLocation;
import static org.onosproject.openstacknetworking.util.RulePopulatorUtil.buildExtension;
import static org.onosproject.openstacknode.api.OpenstackNode.NodeType.GATEWAY;

/**
 * Handles OpenStack floating IP events.
 */
@Component(immediate = true)
public class OpenstackRoutingFloatingIpHandler {

    private final Logger log = LoggerFactory.getLogger(getClass());

    private static final String ERR_FLOW = "Failed set flows for floating IP %s: ";
    private static final String ERR_UNSUPPORTED_NET_TYPE = "Unsupported network type %s";

<<<<<<< HEAD
    @Reference(cardinality = ReferenceCardinality.MANDATORY)
=======
    private static final String USE_SECURITY_GROUP = "useSecurityGroup";

    @Reference(cardinality = ReferenceCardinality.MANDATORY_UNARY)
>>>>>>> 908cff48
    protected CoreService coreService;

    @Reference(cardinality = ReferenceCardinality.MANDATORY)
    protected DeviceService deviceService;

    @Reference(cardinality = ReferenceCardinality.MANDATORY)
    protected LeadershipService leadershipService;

    @Reference(cardinality = ReferenceCardinality.MANDATORY)
    protected ClusterService clusterService;

<<<<<<< HEAD
    @Reference(cardinality = ReferenceCardinality.MANDATORY)
=======
    @Reference(cardinality = ReferenceCardinality.MANDATORY_UNARY)
    protected ComponentConfigService componentConfigService;

    @Reference(cardinality = ReferenceCardinality.MANDATORY_UNARY)
>>>>>>> 908cff48
    protected OpenstackNodeService osNodeService;

    @Reference(cardinality = ReferenceCardinality.MANDATORY)
    protected InstancePortAdminService instancePortService;

    @Reference(cardinality = ReferenceCardinality.MANDATORY)
    protected OpenstackRouterAdminService osRouterAdminService;

    @Reference(cardinality = ReferenceCardinality.MANDATORY)
    protected OpenstackNetworkService osNetworkService;

    @Reference(cardinality = ReferenceCardinality.MANDATORY)
    protected OpenstackFlowRuleService osFlowRuleService;

    @Reference(cardinality = ReferenceCardinality.MANDATORY)
    protected PreCommitPortService preCommitPortService;

    private final ExecutorService eventExecutor = newSingleThreadExecutor(
            groupedThreads(this.getClass().getSimpleName(), "event-handler", log));
    private final OpenstackRouterListener floatingIpListener = new InternalFloatingIpListener();
    private final InstancePortListener instancePortListener = new InternalInstancePortListener();
    private final OpenstackNodeListener osNodeListener = new InternalNodeListener();
    private final OpenstackNetworkListener osNetworkListener = new InternalOpenstackNetworkListener();
    private final InstancePortListener instPortListener = new InternalInstancePortListener();

    private ApplicationId appId;
    private NodeId localNodeId;

    @Activate
    protected void activate() {
        appId = coreService.registerApplication(OPENSTACK_NETWORKING_APP_ID);
        localNodeId = clusterService.getLocalNode().id();
        leadershipService.runForLeadership(appId.name());
        osRouterAdminService.addListener(floatingIpListener);
        osNodeService.addListener(osNodeListener);
        instancePortService.addListener(instancePortListener);
        osNodeService.addListener(osNodeListener);
        osNetworkService.addListener(osNetworkListener);
        instancePortService.addListener(instPortListener);

        log.info("Started");
    }

    @Deactivate
    protected void deactivate() {
        instancePortService.removeListener(instancePortListener);
        instancePortService.removeListener(instPortListener);
        osNetworkService.removeListener(osNetworkListener);
        osNodeService.removeListener(osNodeListener);
        osRouterAdminService.removeListener(floatingIpListener);
        leadershipService.withdraw(appId.name());
        eventExecutor.shutdown();

        log.info("Stopped");
    }

    private void setFloatingIpRules(NetFloatingIP floatingIp, InstancePort instPort,
                                    OpenstackNode gateway, boolean install) {

        if (instPort == null) {
            log.debug("No instance port found");
            return;
        }

        Network osNet = osNetworkService.network(instPort.networkId());

        if (osNet == null) {
            final String errorFormat = ERR_FLOW + "no network(%s) exists";
            final String error = String.format(errorFormat,
                    floatingIp.getFloatingIpAddress(),
                    instPort.networkId());
            throw new IllegalStateException(error);
        }

        ExternalPeerRouter externalPeerRouter = externalPeerRouter(osNet);
        if (externalPeerRouter == null) {
            final String errorFormat = ERR_FLOW + "no external peer router found";
            throw new IllegalStateException(errorFormat);
        }

        if (install) {
            preCommitPortService.subscribePreCommit(instPort.portId(),
                    OPENSTACK_PORT_PRE_REMOVE, this.getClass().getName());
            log.info("Subscribed the port {} on listening pre-remove event", instPort.portId());
        } else {
            preCommitPortService.unsubscribePreCommit(instPort.portId(),
                    OPENSTACK_PORT_PRE_REMOVE, instancePortService, this.getClass().getName());
            log.info("Unsubscribed the port {} on listening pre-remove event", instPort.portId());
        }

        updateComputeNodeRules(instPort, osNet, gateway, install);
        updateGatewayNodeRules(floatingIp, instPort, osNet, externalPeerRouter, gateway, install);

        // TODO: need to refactor setUpstreamRules if possible
        setUpstreamRules(floatingIp, osNet, instPort, externalPeerRouter, install);

        log.trace("Succeeded to set flow rules for floating ip {}:{} and install: {}",
                floatingIp.getFloatingIpAddress(),
                floatingIp.getFixedIpAddress(),
                install);
    }

    private synchronized void updateGatewayNodeRules(NetFloatingIP fip,
                                                     InstancePort instPort,
                                                     Network osNet,
                                                     ExternalPeerRouter router,
                                                     OpenstackNode gateway,
                                                     boolean install) {

        Set<OpenstackNode> completedGws = osNodeService.completeNodes(GATEWAY);
        Set<OpenstackNode> finalGws = Sets.newConcurrentHashSet();
        finalGws.addAll(ImmutableSet.copyOf(completedGws));


        if (gateway == null) {
            // these are floating IP related cases...
            setDownstreamExternalRulesHelper(fip, osNet, instPort, router,
                                        ImmutableSet.copyOf(finalGws), install);

        } else {
            // these are openstack node related cases...
            if (install) {
                if (completedGws.contains(gateway)) {
                    if (completedGws.size() > 1) {
                        finalGws.remove(gateway);
                        if (fip.getPortId() != null) {
                            setDownstreamExternalRulesHelper(fip, osNet, instPort, router,
                                    ImmutableSet.copyOf(finalGws), false);
                            finalGws.add(gateway);
                        }
                    }
                    if (fip.getPortId() != null) {
                        setDownstreamExternalRulesHelper(fip, osNet, instPort, router,
                                ImmutableSet.copyOf(finalGws), true);
                    }
                } else {
                    log.warn("Detected node should be included in completed gateway set");
                }
            } else {
                if (!completedGws.contains(gateway)) {
                    if (completedGws.size() >= 1) {
                        if (fip.getPortId() != null) {
                            setDownstreamExternalRulesHelper(fip, osNet, instPort, router,
                                    ImmutableSet.copyOf(finalGws), true);
                        }
                    }
                } else {
                    log.warn("Detected node should NOT be included in completed gateway set");
                }
            }
        }
    }

    private synchronized void updateComputeNodeRules(InstancePort instPort,
                                                     Network osNet,
                                                     OpenstackNode gateway,
                                                     boolean install) {

        Set<OpenstackNode> completedGws = osNodeService.completeNodes(GATEWAY);
        Set<OpenstackNode> finalGws = Sets.newConcurrentHashSet();
        finalGws.addAll(ImmutableSet.copyOf(completedGws));

        if (gateway == null) {
            // these are floating IP related cases...
            setComputeNodeToGatewayHelper(instPort, osNet,
                    ImmutableSet.copyOf(finalGws), install);

        } else {
            // these are openstack node related cases...
            if (install) {
                if (completedGws.contains(gateway)) {
                    if (completedGws.size() > 1) {
                        finalGws.remove(gateway);
                        setComputeNodeToGatewayHelper(instPort, osNet,
                                ImmutableSet.copyOf(finalGws), false);
                        finalGws.add(gateway);
                    }

                    setComputeNodeToGatewayHelper(instPort, osNet,
                            ImmutableSet.copyOf(finalGws), true);
                } else {
                    log.warn("Detected node should be included in completed gateway set");
                }
            } else {
                if (!completedGws.contains(gateway)) {
                    finalGws.add(gateway);
                    setComputeNodeToGatewayHelper(instPort, osNet,
                            ImmutableSet.copyOf(finalGws), false);
                    finalGws.remove(gateway);
                    if (completedGws.size() >= 1) {
                        setComputeNodeToGatewayHelper(instPort, osNet,
                                ImmutableSet.copyOf(finalGws), true);
                    }
                } else {
                    log.warn("Detected node should NOT be included in completed gateway set");
                }
            }
        }
    }

    // a helper method
    private void setComputeNodeToGatewayHelper(InstancePort instPort,
                                               Network osNet,
                                               Set<OpenstackNode> gateways,
                                               boolean install) {
        TrafficTreatment treatment;

        TrafficSelector.Builder sBuilder = DefaultTrafficSelector.builder()
                .matchEthType(Ethernet.TYPE_IPV4)
                .matchIPSrc(instPort.ipAddress().toIpPrefix())
                .matchEthDst(Constants.DEFAULT_GATEWAY_MAC);

        switch (osNet.getNetworkType()) {
            case VXLAN:
                sBuilder.matchTunnelId(Long.parseLong(osNet.getProviderSegID()));
                break;
            case VLAN:
                sBuilder.matchVlanId(VlanId.vlanId(osNet.getProviderSegID()));
                break;
            default:
                final String error = String.format(
                        ERR_UNSUPPORTED_NET_TYPE,
                        osNet.getNetworkType().toString());
                throw new IllegalStateException(error);
        }

        OpenstackNode selectedGatewayNode = getGwByComputeDevId(gateways, instPort.deviceId());

        if (selectedGatewayNode == null) {
            final String errorFormat = ERR_FLOW + "no gateway node selected";
            throw new IllegalStateException(errorFormat);
        }
        treatment = DefaultTrafficTreatment.builder()
                .extension(buildExtension(
                        deviceService,
                        instPort.deviceId(),
                        selectedGatewayNode.dataIp().getIp4Address()),
                        instPort.deviceId())
                .setOutput(osNodeService.node(instPort.deviceId()).tunnelPortNum())
                .build();

        osFlowRuleService.setRule(
                appId,
                instPort.deviceId(),
                sBuilder.build(),
                treatment,
                PRIORITY_EXTERNAL_FLOATING_ROUTING_RULE,
                ROUTING_TABLE,
                install);
        log.trace("Succeeded to set flow rules from compute node to gateway on compute node");
    }

    private void setDownstreamExternalRulesHelper(NetFloatingIP floatingIp,
                                                  Network osNet,
                                                  InstancePort instPort,
                                                  ExternalPeerRouter externalPeerRouter,
                                                  Set<OpenstackNode> gateways, boolean install) {
        OpenstackNode cNode = osNodeService.node(instPort.deviceId());
        if (cNode == null) {
            final String error = String.format("Cannot find openstack node for device %s",
                    instPort.deviceId());
            throw new IllegalStateException(error);
        }
        if (osNet.getNetworkType() == NetworkType.VXLAN && cNode.dataIp() == null) {
            final String errorFormat = ERR_FLOW + "VXLAN mode is not ready for %s";
            final String error = String.format(errorFormat, floatingIp, cNode.hostname());
            throw new IllegalStateException(error);
        }
        if (osNet.getNetworkType() == NetworkType.VLAN && cNode.vlanIntf() == null) {
            final String errorFormat = ERR_FLOW + "VLAN mode is not ready for %s";
            final String error = String.format(errorFormat, floatingIp, cNode.hostname());
            throw new IllegalStateException(error);
        }

        IpAddress floating = IpAddress.valueOf(floatingIp.getFloatingIpAddress());

        OpenstackNode selectedGatewayNode = getGwByComputeDevId(gateways, instPort.deviceId());

        if (selectedGatewayNode == null) {
            final String errorFormat = ERR_FLOW + "no gateway node selected";
            throw new IllegalStateException(errorFormat);
        }

        TrafficSelector.Builder externalSelectorBuilder = DefaultTrafficSelector.builder()
                .matchEthType(Ethernet.TYPE_IPV4)
                .matchInPort(selectedGatewayNode.uplinkPortNum())
                .matchIPDst(floating.toIpPrefix());

        TrafficTreatment.Builder externalTreatmentBuilder = DefaultTrafficTreatment.builder()
                .setEthSrc(Constants.DEFAULT_GATEWAY_MAC)
                .setEthDst(instPort.macAddress())
                .setIpDst(instPort.ipAddress().getIp4Address());

        if (!externalPeerRouter.vlanId().equals(VlanId.NONE)) {
            externalSelectorBuilder.matchVlanId(externalPeerRouter.vlanId()).build();
            externalTreatmentBuilder.popVlan();
        }

        switch (osNet.getNetworkType()) {
            case VXLAN:
                externalTreatmentBuilder.setTunnelId(Long.valueOf(osNet.getProviderSegID()))
                        .extension(buildExtension(
                                deviceService,
                                selectedGatewayNode.intgBridge(),
                                cNode.dataIp().getIp4Address()),
                                selectedGatewayNode.intgBridge())
                        .setOutput(selectedGatewayNode.tunnelPortNum());
                break;
            case VLAN:
                externalTreatmentBuilder.pushVlan()
                        .setVlanId(VlanId.vlanId(osNet.getProviderSegID()))
                        .setOutput(selectedGatewayNode.vlanPortNum());
                break;
            default:
                final String error = String.format(ERR_UNSUPPORTED_NET_TYPE,
                        osNet.getNetworkType());
                throw new IllegalStateException(error);
        }

        osFlowRuleService.setRule(
                appId,
                selectedGatewayNode.intgBridge(),
                externalSelectorBuilder.build(),
                externalTreatmentBuilder.build(),
                PRIORITY_FLOATING_EXTERNAL,
                GW_COMMON_TABLE,
                install);
    }

    private void setUpstreamRules(NetFloatingIP floatingIp, Network osNet,
                                  InstancePort instPort, ExternalPeerRouter externalPeerRouter,
                                  boolean install) {
        IpAddress floating = IpAddress.valueOf(floatingIp.getFloatingIpAddress());
        TrafficSelector.Builder sBuilder = DefaultTrafficSelector.builder()
                .matchEthType(Ethernet.TYPE_IPV4)
                .matchIPSrc(instPort.ipAddress().toIpPrefix());

        switch (osNet.getNetworkType()) {
            case VXLAN:
                sBuilder.matchTunnelId(Long.valueOf(osNet.getProviderSegID()));
                break;
            case VLAN:
                sBuilder.matchVlanId(VlanId.vlanId(osNet.getProviderSegID()));
                break;
            default:
                final String error = String.format(ERR_UNSUPPORTED_NET_TYPE,
                        osNet.getNetworkType());
                throw new IllegalStateException(error);
        }

        TrafficSelector selector = sBuilder.build();

        osNodeService.completeNodes(GATEWAY).forEach(gNode -> {
            TrafficTreatment.Builder tBuilder = DefaultTrafficTreatment.builder()
                    .setIpSrc(floating.getIp4Address())
                    .setEthSrc(instPort.macAddress())
                    .setEthDst(externalPeerRouter.macAddress());

            if (osNet.getNetworkType().equals(NetworkType.VLAN)) {
                tBuilder.popVlan();
            }

            if (!externalPeerRouter.vlanId().equals(VlanId.NONE)) {
                tBuilder.pushVlan().setVlanId(externalPeerRouter.vlanId());
            }
            osFlowRuleService.setRule(
                    appId,
                    gNode.intgBridge(),
                    selector,
                    tBuilder.setOutput(gNode.uplinkPortNum()).build(),
                    PRIORITY_FLOATING_EXTERNAL,
                    GW_COMMON_TABLE,
                    install);
            });
        log.trace("Succeeded to set flow rules for upstream on gateway nodes");
    }

    private ExternalPeerRouter externalPeerRouter(Network network) {
        if (network == null) {
            return null;
        }

        Subnet subnet = osNetworkService.subnets(network.getId()).stream().findAny().orElse(null);

        if (subnet == null) {
            return null;
        }

        RouterInterface osRouterIface = osRouterAdminService.routerInterfaces().stream()
                .filter(i -> Objects.equals(i.getSubnetId(), subnet.getId()))
                .findAny().orElse(null);
        if (osRouterIface == null) {
            return null;
        }

        Router osRouter = osRouterAdminService.router(osRouterIface.getId());
        if (osRouter == null) {
            return null;
        }
        if (osRouter.getExternalGatewayInfo() == null) {
            return null;
        }

        ExternalGateway exGatewayInfo = osRouter.getExternalGatewayInfo();
        return osNetworkService.externalPeerRouter(exGatewayInfo);
    }

    private void associateFloatingIp(NetFloatingIP osFip) {
        InstancePort instPort = instancePortService.instancePort(osFip.getPortId());

        if (instPort == null) {
            log.warn("Failed to insert floating IP rule for {} due to missing of port info.",
                    osFip.getFloatingIpAddress());
            return;
        }

        // set floating IP rules only if the port is associated to a VM
        if (!Strings.isNullOrEmpty(instPort.deviceId().toString())) {
            setFloatingIpRules(osFip, instPort, null, true);
        }
    }

    private void disassociateFloatingIp(NetFloatingIP osFip, String portId) {
        InstancePort instPort = instancePortService.instancePort(portId);

        if (instPort == null) {
            log.warn("Failed to remove floating IP rule for {} due to missing of port info.",
                    osFip.getFloatingIpAddress());
            return;
        }

        // set floating IP rules only if the port is associated to a VM
        if (!Strings.isNullOrEmpty(instPort.deviceId().toString())) {
            setFloatingIpRules(osFip, instPort, null, false);
        }
    }

    private class InternalFloatingIpListener implements OpenstackRouterListener {

        @Override
        public boolean isRelevant(OpenstackRouterEvent event) {
            // do not allow to proceed without leadership
            NodeId leader = leadershipService.getLeader(appId.name());
            if (!Objects.equals(localNodeId, leader)) {
                return false;
            }
            return event.floatingIp() != null;
        }

        @Override
        public void event(OpenstackRouterEvent event) {
            switch (event.type()) {
                case OPENSTACK_FLOATING_IP_ASSOCIATED:
                    eventExecutor.execute(() -> {
                        NetFloatingIP osFip = event.floatingIp();
                        if (instancePortService.instancePort(osFip.getPortId()) != null) {
                            associateFloatingIp(osFip);
                            log.info("Associated floating IP {}:{}",
                                    osFip.getFloatingIpAddress(),
                                    osFip.getFixedIpAddress());
                        }
                    });
                    break;
                case OPENSTACK_FLOATING_IP_DISASSOCIATED:
                    eventExecutor.execute(() -> {
                        NetFloatingIP osFip = event.floatingIp();
                        if (instancePortService.instancePort(event.portId()) != null) {
                            disassociateFloatingIp(osFip, event.portId());
                            log.info("Disassociated floating IP {}:{}",
                                    osFip.getFloatingIpAddress(),
                                    osFip.getFixedIpAddress());
                        }
                    });
                    break;
                case OPENSTACK_FLOATING_IP_CREATED:
                    eventExecutor.execute(() -> {
                        NetFloatingIP osFip = event.floatingIp();
                        String portId = osFip.getPortId();
                        if (!Strings.isNullOrEmpty(portId) &&
                                instancePortService.instancePort(portId) != null) {
                            associateFloatingIp(event.floatingIp());
                        }
                        log.info("Created floating IP {}", osFip.getFloatingIpAddress());
                    });
                    break;
                case OPENSTACK_FLOATING_IP_REMOVED:
                    eventExecutor.execute(() -> {
                        NetFloatingIP osFip = event.floatingIp();
                        String portId = osFip.getPortId();
                        if (!Strings.isNullOrEmpty(osFip.getPortId())) {
                            // in case the floating IP is not associated with any port due to
                            // port removal, we simply do not execute floating IP disassociation
                            if (osNetworkService.port(portId) != null &&
                                    instancePortService.instancePort(portId) != null) {
                                disassociateFloatingIp(osFip, portId);
                            }

                            // since we skip floating IP disassociation, we need to
                            // manually unsubscribe the port pre-remove event
                            preCommitPortService.unsubscribePreCommit(osFip.getPortId(),
                                    OPENSTACK_PORT_PRE_REMOVE, instancePortService,
                                    this.getClass().getName());
                            log.info("Unsubscribed the port {} on listening pre-remove event", osFip.getPortId());
                        }
                        log.info("Removed floating IP {}", osFip.getFloatingIpAddress());
                    });
                    break;
                case OPENSTACK_FLOATING_IP_UPDATED:
                case OPENSTACK_ROUTER_CREATED:
                case OPENSTACK_ROUTER_UPDATED:
                case OPENSTACK_ROUTER_REMOVED:
                case OPENSTACK_ROUTER_INTERFACE_ADDED:
                case OPENSTACK_ROUTER_INTERFACE_UPDATED:
                case OPENSTACK_ROUTER_INTERFACE_REMOVED:
                default:
                    // do nothing for the other events
                    break;
            }
        }
    }

    private class InternalNodeListener implements OpenstackNodeListener {

        @Override
        public boolean isRelevant(OpenstackNodeEvent event) {
            // do not allow to proceed without leadership
            NodeId leader = leadershipService.getLeader(appId.name());
            if (!Objects.equals(localNodeId, leader)) {
                return false;
            }
            return event.subject().type() == GATEWAY;
        }

        @Override
        public void event(OpenstackNodeEvent event) {

            switch (event.type()) {
                case OPENSTACK_NODE_COMPLETE:
                    eventExecutor.execute(() -> {
                        for (NetFloatingIP fip : osRouterAdminService.floatingIps()) {

                            if (Strings.isNullOrEmpty(fip.getPortId())) {
                                continue;
                            }

                            Port osPort = osNetworkService.port(fip.getPortId());
                            InstancePort instPort = instancePortService.instancePort(fip.getPortId());

                            // we check both Openstack Port and Instance Port
                            if (osPort == null || instPort == null) {
                                continue;
                            }

                            setFloatingIpRules(fip, instPort, event.subject(), true);
                        }
                    });
                    break;
                case OPENSTACK_NODE_INCOMPLETE:
                    eventExecutor.execute(() -> {
                        for (NetFloatingIP fip : osRouterAdminService.floatingIps()) {
                            if (Strings.isNullOrEmpty(fip.getPortId())) {
                                continue;
                            }
                            Port osPort = osNetworkService.port(fip.getPortId());
                            if (osPort == null) {
                                log.warn("Failed to set floating IP {}", fip.getId());
                                continue;
                            }
                            Network osNet = osNetworkService.network(osPort.getNetworkId());
                            if (osNet == null) {
                                final String errorFormat = ERR_FLOW + "no network(%s) exists";
                                final String error = String.format(errorFormat,
                                        fip.getFloatingIpAddress(),
                                        osPort.getNetworkId());
                                throw new IllegalStateException(error);
                            }
                            MacAddress srcMac = MacAddress.valueOf(osPort.getMacAddress());
                            log.trace("Mac address of openstack port: {}", srcMac);
                            InstancePort instPort = instancePortService.instancePort(srcMac);

                            if (instPort == null) {
                                final String errorFormat = ERR_FLOW + "no host(MAC:%s) found";
                                final String error = String.format(errorFormat,
                                        fip.getFloatingIpAddress(), srcMac);
                                throw new IllegalStateException(error);
                            }

                            ExternalPeerRouter externalPeerRouter = externalPeerRouter(osNet);
                            if (externalPeerRouter == null) {
                                final String errorFormat = ERR_FLOW + "no external peer router found";
                                throw new IllegalStateException(errorFormat);
                            }

                            updateComputeNodeRules(instPort, osNet, event.subject(), false);
                            updateGatewayNodeRules(fip, instPort, osNet,
                                    externalPeerRouter, event.subject(), false);
                        }
                    });
                    break;
                default:
                    // do nothing
                    break;
            }
        }
    }

    private class InternalInstancePortListener implements InstancePortListener {

        @Override
        public boolean isRelevant(InstancePortEvent event) {

            if (event.type() == OPENSTACK_INSTANCE_MIGRATION_ENDED ||
                    event.type() == OPENSTACK_INSTANCE_MIGRATION_STARTED) {
                Set<NetFloatingIP> ips = osRouterAdminService.floatingIps();
                NetFloatingIP fip = associatedFloatingIp(event.subject(), ips);

                // we check the possible NPE to avoid duplicated null check
                // for OPENSTACK_INSTANCE_MIGRATION_ENDED and
                // OPENSTACK_INSTANCE_MIGRATION_STARTED cases
                if (fip == null || !isAssociatedWithVM(osNetworkService, fip)) {
                    return false;
                }
            }

            // do not allow to proceed without leadership
            NodeId leader = leadershipService.getLeader(appId.name());

            return Objects.equals(localNodeId, leader);
        }

        @Override
        public void event(InstancePortEvent event) {
            InstancePort instPort = event.subject();
            Set<OpenstackNode> gateways = osNodeService.completeNodes(GATEWAY);

            Set<NetFloatingIP> ips = osRouterAdminService.floatingIps();
            NetFloatingIP fip;
            Port osPort;
            Network osNet;
            ExternalPeerRouter externalPeerRouter;

            switch (event.type()) {
                case OPENSTACK_INSTANCE_PORT_DETECTED:
                    if (instPort != null && instPort.portId() != null) {
                        osRouterAdminService.floatingIps().stream()
                                .filter(f -> f.getPortId() != null)
                                .filter(f -> f.getPortId().equals(instPort.portId()))
                                .forEach(f -> setFloatingIpRules(f, instPort, null, true));
                    }

                    break;

                case OPENSTACK_INSTANCE_MIGRATION_STARTED:

                    fip = associatedFloatingIp(event.subject(), ips);

                    if (fip == null) {
                        return;
                    }

                    osPort = osNetworkService.port(fip.getPortId());
                    osNet = osNetworkService.network(osPort.getNetworkId());
                    externalPeerRouter = externalPeerRouter(osNet);

                    if (externalPeerRouter == null) {
                        final String errorFormat = ERR_FLOW + "no external peer router found";
                        throw new IllegalStateException(errorFormat);
                    }

                    eventExecutor.execute(() -> {

                        // since DownstreamExternal rules should only be placed in
                        // corresponding gateway node, we need to install new rule to
                        // the corresponding gateway node
                        setDownstreamExternalRulesHelper(fip, osNet,
                                event.subject(), externalPeerRouter, gateways, true);

                        // since ComputeNodeToGateway rules should only be placed in
                        // corresponding compute node, we need to install new rule to
                        // the target compute node, and remove rules from original node
                        setComputeNodeToGatewayHelper(event.subject(), osNet, gateways, true);
                    });
                    break;
                case OPENSTACK_INSTANCE_MIGRATION_ENDED:

                    InstancePort revisedInstPort = swapStaleLocation(event.subject());

                    fip = associatedFloatingIp(revisedInstPort, ips);

                    if (fip == null) {
                        return;
                    }

                    osPort = osNetworkService.port(fip.getPortId());
                    osNet = osNetworkService.network(osPort.getNetworkId());
                    externalPeerRouter = externalPeerRouter(osNet);

                    if (externalPeerRouter == null) {
                        final String errorFormat = ERR_FLOW + "no external peer router found";
                        throw new IllegalStateException(errorFormat);
                    }

                    // If we only have one gateway, we simply do not remove any
                    // flow rules from either gateway or compute node
                    if (gateways.size() == 1) {
                        return;
                    }

                    // Checks whether the destination compute node's device id
                    // has identical gateway hash or not
                    // if it is true, we simply do not remove the rules, as
                    // it has been overwritten at port detention event
                    // if it is false, we will remove the rules
                    DeviceId newDeviceId = event.subject().deviceId();
                    DeviceId oldDeviceId = revisedInstPort.deviceId();

                    OpenstackNode oldGateway = getGwByComputeDevId(gateways, oldDeviceId);
                    OpenstackNode newGateway = getGwByComputeDevId(gateways, newDeviceId);

                    if (oldGateway != null && oldGateway.equals(newGateway)) {
                        return;
                    }

                    eventExecutor.execute(() -> {

                        // We need to remove the old ComputeNodeToGateway rules from
                        // original compute node
                        setComputeNodeToGatewayHelper(revisedInstPort, osNet, gateways, false);

                        // Since DownstreamExternal rules should only be placed in
                        // corresponding gateway node, we need to remove old rule from
                        // the corresponding gateway node
                        setDownstreamExternalRulesHelper(fip, osNet, revisedInstPort,
                                externalPeerRouter, gateways, false);
                    });
                    break;
                default:
                    break;
            }
        }
    }

    private class InternalOpenstackNetworkListener implements OpenstackNetworkListener {

        @Override
        public boolean isRelevant(OpenstackNetworkEvent event) {
            // do not allow to proceed without leadership
            NodeId leader = leadershipService.getLeader(appId.name());
            return Objects.equals(localNodeId, leader);
        }

        @Override
        public void event(OpenstackNetworkEvent event) {
            switch (event.type()) {
                case OPENSTACK_PORT_PRE_REMOVE:
                    InstancePort instPort =
                            instancePortService.instancePort(event.port().getId());

                    if (instPort == null) {
                        break;
                    }

                    NetFloatingIP fip =
                            associatedFloatingIp(instPort, osRouterAdminService.floatingIps());

                    boolean sgFlag = getPropertyValueAsBoolean(
                            componentConfigService.getProperties(
                                    OpenstackSecurityGroupHandler.class.getName()),
                            USE_SECURITY_GROUP);

                    if (fip != null) {
                        instancePortService.updateInstancePort(
                                            instPort.updateState(REMOVE_PENDING));
                        eventExecutor.execute(() ->
                                updateFipStore(instancePortService.instancePort(event.port().getId())));
                    } else {
                        // FIXME: we have dependency with security group, need to
                        // find a better way to remove this dependency
                        if (!sgFlag) {
                            instancePortService.removeInstancePort(instPort.portId());
                        }
                    }
                    break;
                default:
                    break;
            }
        }

        private void updateFipStore(InstancePort port) {

            if (port == null) {
                return;
            }

            Set<NetFloatingIP> ips = osRouterAdminService.floatingIps();
            for (NetFloatingIP fip : ips) {
                if (Strings.isNullOrEmpty(fip.getFixedIpAddress())) {
                    continue;
                }
                if (Strings.isNullOrEmpty(fip.getFloatingIpAddress())) {
                    continue;
                }
                if (fip.getFixedIpAddress().equals(port.ipAddress().toString())) {
                    NeutronFloatingIP neutronFip = (NeutronFloatingIP) fip;
                    // invalidate bound fixed IP and port
                    neutronFip.setFixedIpAddress(null);
                    neutronFip.setPortId(null);

                    // Following update will in turn trigger
                    // OPENSTACK_FLOATING_IP_DISASSOCIATED event
                    osRouterAdminService.updateFloatingIp(neutronFip);
                    log.info("Updated floating IP {}, due to host removal",
                            neutronFip.getFloatingIpAddress());
                }
            }
        }
    }
}<|MERGE_RESOLUTION|>--- conflicted
+++ resolved
@@ -103,13 +103,9 @@
     private static final String ERR_FLOW = "Failed set flows for floating IP %s: ";
     private static final String ERR_UNSUPPORTED_NET_TYPE = "Unsupported network type %s";
 
-<<<<<<< HEAD
-    @Reference(cardinality = ReferenceCardinality.MANDATORY)
-=======
     private static final String USE_SECURITY_GROUP = "useSecurityGroup";
 
-    @Reference(cardinality = ReferenceCardinality.MANDATORY_UNARY)
->>>>>>> 908cff48
+    @Reference(cardinality = ReferenceCardinality.MANDATORY)
     protected CoreService coreService;
 
     @Reference(cardinality = ReferenceCardinality.MANDATORY)
@@ -121,14 +117,10 @@
     @Reference(cardinality = ReferenceCardinality.MANDATORY)
     protected ClusterService clusterService;
 
-<<<<<<< HEAD
-    @Reference(cardinality = ReferenceCardinality.MANDATORY)
-=======
-    @Reference(cardinality = ReferenceCardinality.MANDATORY_UNARY)
+    @Reference(cardinality = ReferenceCardinality.MANDATORY)
     protected ComponentConfigService componentConfigService;
 
-    @Reference(cardinality = ReferenceCardinality.MANDATORY_UNARY)
->>>>>>> 908cff48
+    @Reference(cardinality = ReferenceCardinality.MANDATORY)
     protected OpenstackNodeService osNodeService;
 
     @Reference(cardinality = ReferenceCardinality.MANDATORY)
