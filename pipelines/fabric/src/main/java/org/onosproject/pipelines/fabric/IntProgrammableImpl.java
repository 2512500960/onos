--- conflicted
+++ resolved
@@ -16,13 +16,9 @@
 package org.onosproject.pipelines.fabric;
 
 import com.google.common.collect.Sets;
-<<<<<<< HEAD
 import org.osgi.service.component.annotations.Reference;
 import org.osgi.service.component.annotations.ReferenceCardinality;
-import org.onlab.util.ImmutableByteSequence;
-import org.onlab.util.SharedExecutors;
-=======
->>>>>>> 14a6c506
+
 import org.onosproject.core.ApplicationId;
 import org.onosproject.core.CoreService;
 import org.onosproject.inbandtelemetry.api.IntConfig;
@@ -79,18 +75,6 @@
             Criterion.Type.TCP_SRC, Criterion.Type.TCP_DST,
             Criterion.Type.IP_PROTO);
 
-<<<<<<< HEAD
-    @Reference(cardinality = ReferenceCardinality.MANDATORY)
-    private FlowRuleService flowRuleService;
-
-    @Reference(cardinality = ReferenceCardinality.MANDATORY)
-    private DeviceService deviceService;
-
-    @Reference(cardinality = ReferenceCardinality.MANDATORY)
-    private HostService hostService;
-
-    @Reference(cardinality = ReferenceCardinality.MANDATORY)
-=======
     private static final Set<PiTableId> TABLES_TO_CLEANUP = Sets.newHashSet(
             FabricConstants.FABRIC_EGRESS_PROCESS_INT_MAIN_PROCESS_INT_TRANSIT_TB_INT_INSERT,
             FabricConstants.FABRIC_INGRESS_PROCESS_SET_SOURCE_SINK_TB_SET_SOURCE,
@@ -99,8 +83,9 @@
             FabricConstants.FABRIC_EGRESS_PROCESS_INT_MAIN_PROCESS_INT_REPORT_TB_GENERATE_REPORT
     );
 
+    @Reference(cardinality = ReferenceCardinality.MANDATORY)
     private FlowRuleService flowRuleService;
->>>>>>> 14a6c506
+
     private CoreService coreService;
     private NetworkConfigService cfgService;
     private DeviceId deviceId;
