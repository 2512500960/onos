--- conflicted
+++ resolved
@@ -94,11 +94,8 @@
             .register(ConnectPoint.class, new ConnectPointSerializer())
             .register(DefaultLink.class, new DefaultLinkSerializer())
             .register(MastershipTerm.class, new MastershipTermSerializer())
-<<<<<<< HEAD
-=======
             .register(MastershipRole.class, new MastershipRoleSerializer())
             .register(HostLocation.class, new HostLocationSerializer())
->>>>>>> ade0b09a
 
             .build();
 
